--- conflicted
+++ resolved
@@ -44,22 +44,18 @@
   1. Auto-home the printer.
   2. Move the z-axis to identify the appropriate z-offset using a sheet of A4 paper for thickness. Note the z-offset 
      that causes the nozzle to just slightly grab the paper. Call this `adjustment`.
-<<<<<<< HEAD
   3. Auto-home the printer again.
   4. Access the leveling probe's z-offset and note its value. Call this `current`. Then set the leveling probe's 
-=======
-  3. Access the leveling probe's z-offset and note its value. Call this `current`. Then set the leveling probe's 
->>>>>>> 520660ff
      z-offset to `current + adjustment`.
-  4. Save the configuration settings.
-  5. Level the bed. The hot end should be in the correct position above the bed, with the z-value showing 0.0 on the 
+  5. Save the configuration settings.
+  6. Level the bed. The hot end should be in the correct position above the bed, with the z-value showing 0.0 on the 
   printer display and a very small gap between the nozzle and bed.
-  6. Add `G28 G29` to your slicer's g-code preamble. The `G28` (home) command is probably already present, in which case
+  7. Add `G28 G29` to your slicer's g-code preamble. The `G28` (home) command is probably already present, in which case
   you just tack on `G29` (level bed).
-  7. Octoprint has a [bed leveling visualizer plugin](https://plugins.octoprint.org/plugins/bedlevelvisualizer), which 
+  8. Octoprint has a [bed leveling visualizer plugin](https://plugins.octoprint.org/plugins/bedlevelvisualizer), which 
   displays the bed mesh as shown below:
   ![bed-mesh](bed-mesh.png)
-  8. Add `G28 G29` to your slicer's g-code preamble. The `G28` (home) command is probably already present, in which case
+  9. Add `G28 G29` to your slicer's g-code preamble. The `G28` (home) command is probably already present, in which case
   you just tack on `G29` (level bed).
 
   After installing the new firmware, I kept running into under-extrusion issues. It took a while to realize that the new 
