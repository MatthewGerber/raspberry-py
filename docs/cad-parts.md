[Home](index.md) > CAD Parts
* Content
{:toc}

This page documents parts I have designed for 3D printing.

# Materials and Tech

## CAD software

I started out with [FreeCAD](https://www.freecadweb.org/). I was impressed by the range of capabilities 
that comes with the software and the quality with which they are delivered---at least initially. Everything worked well 
for small parts and the initial phases of the larger arm project. However, as the design grew, the tree-structure 
representation of design elements became unwieldy. It was difficult to predict how the tree would rearrange following
an operation. Ultimately, a bug surfaced in the FreeCAD software, and I was unable to undo and recover my design. I 
started looking elsewhere and found [Autodesk Fusion 360](https://www.autodesk.com/products/fusion-360/personal), which 
can be obtained free of charge for personal use. I was, and still am, quite new to CAD; however, Fusion 360 is obviously 
a top-notch product. Everything just works. The operations are stunningly intuitive and well-crafted. It is difficult to 
imagine a reason for looking elsewhere except, of course, for the facts that the free version cannot be used 
commercially and the commercial version is quite expensive.
<<<<<<< HEAD
* Mesh slicer:  [UltiMaker Cura](https://ultimaker.com/software/ultimaker-cura) is a simple tool with a single purpose:
slice the mesh outputs of CAD into horizontal layers that can be 3D printed. The settings are endlessly configurable, 
but the defaults work quite well. Support structures are effective and efficient, and I haven't had a problem yet.
Currently, I'm using [PrusaSlicer]()
* 3D printer:  This is the only item in the list that is not free. With endless options on the market it can be 
difficult to choose; however, at under $200 with generally quite positive reviews, it is difficult to get past the
[Creality Ender-3](https://www.creality.com/products/ender-3-3d-printer). It was simple to assemble and has been 
=======

## Mesh Slicer

[UltiMaker Cura](https://ultimaker.com/software/ultimaker-cura) is a simple tool with a single purpose:
slice the mesh outputs of a mesh model into horizontal layers of 3D printer instructions. I used Cura successfully for 
quite a while, but eventually ran into issues with filament stringing. After trying many (many) alternative 
configurations, I found that the [PrusaSlicer](https://www.prusa3d.com/) default settings are very effective, and I've
been using this tool ever since.

## 3D Printer

With endless options on the market it can be difficult to choose; however, at under $200 (in 2022) with generally 
quite positive reviews, it was difficult to get past the [Creality Ender 3](https://www.creality.com/products/ender-3-3d-printer). It was simple to assemble and has been 
>>>>>>> 95d810a1
cranking out high-quality pieces since the start.

### Web Interface

I use [OctoPrint](https://octoprint.org) with my Raspberry Pi as an efficient and easy way to manage print jobs. See [here](octoprint.md) for tips 
on configuring OctoPrint on the Pi.

### Automatic Bed Leveling

I added the [CR Touch Automatic Leveling Kit](https://www.amazon.com/Creality-Leveling-Compatible-Mainboard-Printer/dp/B098LQ9WPX/ref=sr_1_3?th=1) 
to my Ender 3. The sensor comes with a mounting bracket for the Ender 3; however, it isn't truly designed for this 
model, and I had previously replaced the hot end with [something different](https://www.amazon.com/Authentic-Creality-Assembled-Aluminum-Hotend/dp/B082XXRT78/ref=sr_1_2_sspa).
As a result, the sensor was mounted too far above the bed, which caused the hot end to drop down into the bed. After 
much experimenting and searching, I found that the sensor needed to be offset down toward the bed in order for 
everything to work. I did this by adding spacers as shown below:

![cr-touch-spacers](cr-touch-spacers.png)

After installing the hardware, flash the printer with the correct firmware [here](https://www.creality.com/products/cr-touch-auto-leveling-kit).
Download the firmware bundle prefixed with the printer name (e.g., "Ender-3 CR Touch Firmware" for an Ender 3 printer, or 
"Ender-3 V2 CR Touch Firmware" for an Ender 3 V2 printer). Within the bundle, select the board version. Note that 4.2.2 is 
an early board that requires a special adapter to plug the bed leveling probe into, whereas the 4.2.7 board has a direct 
connection for the probe. Clear an SD card and place the firmware binary onto the card as the only file. Name the file 
"firmware.bin", insert the SD card, and turn the printer off/on. The display should indicate that the firmware has been 
updated. Sometimes this is finicky, and the board doesn't take the firmware. Renaming the file "firmware-123.bin" or 
"Ender 3 firmware.bin" might work. The steps for calibrating the leveling probe's z-offset are as follows:

1. Auto-home the printer.
2. Move the z-axis to identify the appropriate z-offset using a sheet of A4 paper for thickness. Note the z-offset 
   that causes the nozzle to just slightly grab the paper. Call this `adjustment`.
3. Auto-home the printer again.
4. Access the leveling probe's z-offset and note its value. Call this `current`. Then set the leveling probe's 
   z-offset to `current + adjustment`.
5. Save the configuration settings.
6. Level the bed. The hot end should be in the correct position above the bed, with the z-value showing 0.0 on the 
   printer display and a very small gap between the nozzle and bed.
7. Add `G28 G29` to your slicer's g-code preamble. The `G28` (home) command is probably already present, in which case
   you just tack on `G29` (level bed).
8. Octoprint has a [bed leveling visualizer plugin](https://plugins.octoprint.org/plugins/bedlevelvisualizer), which displays the bed mesh as shown below:
  ![bed-mesh](bed-mesh.png)
9. Add `G28 G29` to your slicer's g-code preamble. The `G28` (home) command is probably already present, in which case
  you just tack on `G29` (level bed).
<<<<<<< HEAD
* Extrusion stepper calibration:  I kept running into under-extrusion issues. It took a while to realize that new 
  firmware was configured with a lower extrusion rate than the stock Ender 3 firmware. The process for calibrating the
  extrusion rate (or e-steps) is as follows:
  1. Use the menu options to manually extrude 10cm (100mm) of filament. Here, 100mm is `expected mm`.
  2. Measure how many mm of filament is actually extruded, and call this `actual mm`. If `actual mm` equals 
     `expected mm` exactly, then there is no need to calibrate the e-steps. If `actual mm` does not equal `expected mm`, 
     then proceed.
  3. View the extruder's current `steps/mm` value. This is the number of steps that the printer expects it takes to 
     extrude 1mm of filament. Multiply `steps/mm * expected mm` to obtain `steps taken`, the number of steps the 
     extruder actually took to extrude `actual mm`. 
  4. Calculate `steps taken / actual mm` to obtain the calibrated steps/mm value. Enter this into the settings. For
     example:
       1. Under-extrusion:  (81 steps/mm * 100mm expected) / (93mm actual) = 87.097 steps/mm calibrated
       2. Over-extrusion:  (81 steps/mm * 100mm expected) / (117mm actual) = 69.231 steps/mm calibrated
  5. Python function to obtain the calibrated steps/mm:
     ```python
     def calibrate(
         expected_mm: float, 
         actual_mm: float, 
         steps_per_mm: float
     ) -> float: 
         return (steps_per_mm * expected_mm) / actual_mm
     ```
* Bed update with direct-drive extrusion:  In the end, the automatic bed leveling update did not work very well. Some 
  prints did okay, but others had issues when printing over the entire print bed. I ended up reverting back to the stock 
  Ender 3 firmware as follows:
  1. Visit the Creality Cloud [firmware site](https://www.crealitycloud.com/downloads/firmware/ender-series/ender-3)
  2. Download `Ender-3Marlin2.0.6HW4.2.2 GD Version firmware`, as my Ender 3 has the 4.2.2 mainboard with the GD chip.
  3. After flashing the firmware, the default language is Chinese. The language menu is second from bottom in the main
     interface.
  4. Recalibrate the extrusion stepper motor (see above).
  I updated to [a glass bed](https://www.amazon.com/Creality-Ender-Glass-Upgraded-235x235x4mm/dp/B07RD6D2ZQ/), which is
  very flat, and also to [a direct-drive](https://www.amazon.com/dp/B09KG8MMQ2) adapter for the extrusion motor. This
  has been working well. 
* 3D printer web interface:  I use [OctoPrint](https://octoprint.org) with my Raspberry Pi as an efficient and easy way
to manage print jobs. See [here](octoprint.md) for tips on configuring OctoPrint on the Pi.
* Tips for changing the bowden tube and nozzle, particularly when the extruder stepper motor is skipping, the extruder 
  gear is slipping on the filament, or the printer is under-extruding.
  1. Remove the nozzle:  The flat end should be clean without any filament sitting on top, which might indicate that the 
     bowden tube isn't tightly seated against the nozzle entry within the hot end.
  2. Replace the bowden tube.
     1. Replace the tube couplings in the extruder and hot end to ensure they will properly grab the new tube. 
     2. Tighten the nozzle.
     3. Loosen the nozzle 3/4 a turn.
     4. Insert the bowden tube firmly and fully into the hot end coupling.
     5. Heat the hot end.
     6. Tighten the nozzle, which seats the bowden tube firmly against the nozzle.
     7. Trim the tube to length for the extruder so that it can easily reach all print positions.
     8. Insert the bowden tube firmly and fully into the extruder coupling.
     9. Level the bed if needed.
=======

### Extruder-Step Calibration

After installing the new bed leveling firmware above, I kept running into under-extrusion issues. It took a while to 
realize that the new firmware was configured with a lower extrusion rate than the stock Ender 3 firmware. The process 
for calibrating the extrusion rate (or e-steps) is as follows:

1. Use the menu options to manually extrude 10cm (100mm) of filament. Here, 100mm is `expected mm`.
2. Measure how many mm of filament is actually extruded, and call this `actual mm`. If `actual mm` equals 
   `expected mm` exactly, then there is no need to calibrate the e-steps. If `actual mm` does not equal `expected mm`, 
   then proceed.
3. View the extruder's current `steps/mm` value. This is the number of steps that the printer expects it takes to 
   extrude 1mm of filament. Multiply `steps/mm * expected mm` to obtain `steps taken`, the number of steps the 
   extruder actually took to extrude `actual mm`. 
4. Calculate `steps taken / actual mm` to obtain the calibrated steps/mm value. Enter this into the settings. For
   example:
     1. Under-extrusion:  (81 steps/mm * 100mm expected) / (93mm actual) = 87.097 steps/mm calibrated
     2. Over-extrusion:  (81 steps/mm * 100mm expected) / (117mm actual) = 69.231 steps/mm calibrated
5. Python function to obtain the calibrated steps/mm:
   ```python
   def calibrate(
       expected_mm: float, 
       actual_mm: float, 
       steps_per_mm: float
   ) -> float: 
       return (steps_per_mm * expected_mm) / actual_mm
   ```

### Changing the Bowden Tube and Nozzle

This is particularly relevant when the extruder stepper motor is skipping, the extruder gear is slipping on the 
filament, or the printer is under-extruding.
1. Remove the nozzle:  The flat end should be clean without any filament sitting on top, which might indicate that the 
   bowden tube isn't tightly seated against the nozzle entry within the hot end.
2. Replace the bowden tube.
   1. Replace the tube couplings in the extruder and hot end to ensure they will properly grab the new tube. 
   2. Tighten the nozzle.
   3. Loosen the nozzle 3/4 a turn.
   4. Insert the bowden tube firmly and fully into the hot end coupling.
   5. Heat the hot end.
   6. Tighten the nozzle, which seats the bowden tube firmly against the nozzle.
   7. Trim the tube to length for the extruder so that it can easily reach all print positions.
   8. Insert the bowden tube firmly and fully into the extruder coupling.
   9. Level the bed if needed.

### Heat Creep

Perhaps related to the new hot end mentioned above, I started having serious trouble with filament becoming stuck in 
the heat sink. Forums are littered with discussions of heat creep, with solutions ranging across filament drying, slicer 
settings (extrusion speeds and distances), cooling fans, and extruder upgrades. In my case, upgrading [the hot-end fan](https://www.amazon.com/dp/B0B1V52WGP?ref=ppx_yo2ov_dt_b_fed_asin_title&th=1) (\$13)
and [converting the extruder to direct drive](https://www.amazon.com/UniTak3D-Upgrade-Conversion-Compatible-Extruder/dp/B09KG8MMQ2/ref=sr_1_1_sspa) (\$15)
solved my problems.

# Reinforcement Learning for the Cart-Pole Apparatus

<iframe src="https://gmail3021534.autodesk360.com/shares/public/SH512d4QTec90decfa6e100c90ac15102a61?mode=embed" width="800" height="600" allowfullscreen="true" webkitallowfullscreen="true" mozallowfullscreen="true"  frameborder="0"></iframe>

This is not a new concept. If you search for "cart-pole balancing", you'll see that this problem has been solved in a
variety of ways. However, the details are always interesting, and I was curious whether my [RLAI](https://matthewgerber.github.io/rlai/)
would find a solution. This is [a work in progress](https://github.com/MatthewGerber/cart-pole).

# H-Gantry

<iframe src="https://gmail3021534.autodesk360.com/shares/public/SH286ddQT78850c0d8a4f16d8ed322db9a1e?mode=embed" width="800" height="600" allowfullscreen="true" webkitallowfullscreen="true" mozallowfullscreen="true"  frameborder="0"></iframe>

How to control a two-axis linear gantry system? The simple solution is to [use two stepper motors](https://www.youtube.com/watch?v=uOSCsBbsX4w), 
one attached to each axis. The harder solution:  Use [two fixed-position stepper motors with a crazy, winding belt](https://www.youtube.com/watch?v=IkM2K7CsiHo).
There are advantages each way. The former is simpler to design and build; however, the motor mass is attached to each
axis, which is not ideal when the axes are changing direction quickly. In the latter design, the motors have fixed 
positions, so the motor mass is not attached to a moving axis. The control is more complicated, but this makes it 
interesting, which is also an advantage! The software is [here](https://github.com/MatthewGerber/h-gantry).
>>>>>>> 95d810a1

# Robotic Arm

<iframe src="https://gmail3021534.autodesk360.com/shares/public/SH35dfcQT936092f0e4344f64dd3dcf58a6f?mode=embed" width="800" height="600" allowfullscreen="true" webkitallowfullscreen="true" mozallowfullscreen="true"  frameborder="0"></iframe>

This was the first real project that I pursued with 3D printing. The concept is basic, including five degrees of 
freedom driven by [SG90 servo motors](https://www.amazon.com/dp/B08KY49SFX). The design poses several good challenges 
for anyone starting out with CAD or---like me---returning to CAD after a _very_ long time (9th grade high school, if my 
memory serves):

* Mobility:  A little practice goes a long way toward designing solid objects from 2D sketches (points, lines, circles, 
planes, etc.) and 3D operations (extrusions, joins, cuts, holes, etc.). I found the learning curve to be quite gentle in 
this regard, particularly with the right CAD system (more on this later). It was much more difficult to build 
constrained movement into the design. Think hinges and keyed rotation shafts. These were tricky at first, but effective 
patterns became evident after a few attempts.
* Motor-part integration:  This is where the magic happens, where the design comes to life. In the case of the robotic
arm it was a matter of connecting the rotating shaft of the SG90 servo with a mobile part of the arm design.
* Build tolerance:  Mobility requires parts to be in contact but not be too tight. CAD provides exact precision, and 
although entry-level 3D printers provide surprising fidelity, they are not exact. However, the inexactness is systematic 
in my experience, and small tolerances seem to be quite achievable.

All of this adds up to a good bit of time, failure, iteration, and fun. Full details can be found 
[here](robotic-arm.md).

Related projects:

* [Smart car](smart-car.md)

# Freenove Smart Car Rear- and Front-Mounts

The smart car comes out of the box with a front-mounted camera. I designed this bracket to move the camera to the back
and provide room for front-mounted parts like the robotic arm described above.

<iframe src="https://gmail3021534.autodesk360.com/shares/public/SH35dfcQT936092f0e43a682340dfc199b2c?mode=embed" width="800" height="600" allowfullscreen="true" webkitallowfullscreen="true" mozallowfullscreen="true"  frameborder="0"></iframe>

The files for this design can be downloaded from Thingiverse [here](https://www.thingiverse.com/thing:6153142).

Related projects:

* [Smart car](smart-car.md)

# Elevator

This is an elevator designed for the stepper motors found 
[here](https://www.digikey.com/en/products/detail/adafruit-industries-llc/858/5629414).

<iframe src="https://gmail3021534.autodesk360.com/shares/public/SH35dfcQT936092f0e43161fdf97e4f7a1b0?mode=embed" width="800" height="600" allowfullscreen="true" webkitallowfullscreen="true" mozallowfullscreen="true"  frameborder="0"></iframe>

Full details can be found [here](elevator.md).

Related projects:

* [Smart car](smart-car.md)

# DC Motors

The following is a four-coil brushed direct-current (DC) motor:

<iframe src="https://gmail3021534.autodesk360.com/shares/public/SH512d4QTec90decfa6ee884568e9083a6b5?mode=embed" width="800" height="600" allowfullscreen="true" webkitallowfullscreen="true" mozallowfullscreen="true"  frameborder="0"></iframe>

Full details can be found [here](brushed-dc-motor.md).

# Tips and Tricks

1. The small deboss labels on various components contain the Fusion 360 version numbers of the design file. This is a 
handy way to keep track of the design file version used to print each component, particularly when diagnosing issues, 
updating the design, and printing new versions. I use the 
[ParametricText](https://parametrictext.readthedocs.io/en/stable/) add-in to automatically update the version numbers 
when saving the design file.<|MERGE_RESOLUTION|>--- conflicted
+++ resolved
@@ -18,15 +18,6 @@
 a top-notch product. Everything just works. The operations are stunningly intuitive and well-crafted. It is difficult to 
 imagine a reason for looking elsewhere except, of course, for the facts that the free version cannot be used 
 commercially and the commercial version is quite expensive.
-<<<<<<< HEAD
-* Mesh slicer:  [UltiMaker Cura](https://ultimaker.com/software/ultimaker-cura) is a simple tool with a single purpose:
-slice the mesh outputs of CAD into horizontal layers that can be 3D printed. The settings are endlessly configurable, 
-but the defaults work quite well. Support structures are effective and efficient, and I haven't had a problem yet.
-Currently, I'm using [PrusaSlicer]()
-* 3D printer:  This is the only item in the list that is not free. With endless options on the market it can be 
-difficult to choose; however, at under $200 with generally quite positive reviews, it is difficult to get past the
-[Creality Ender-3](https://www.creality.com/products/ender-3-3d-printer). It was simple to assemble and has been 
-=======
 
 ## Mesh Slicer
 
@@ -40,13 +31,12 @@
 
 With endless options on the market it can be difficult to choose; however, at under $200 (in 2022) with generally 
 quite positive reviews, it was difficult to get past the [Creality Ender 3](https://www.creality.com/products/ender-3-3d-printer). It was simple to assemble and has been 
->>>>>>> 95d810a1
 cranking out high-quality pieces since the start.
 
 ### Web Interface
 
-I use [OctoPrint](https://octoprint.org) with my Raspberry Pi as an efficient and easy way to manage print jobs. See [here](octoprint.md) for tips 
-on configuring OctoPrint on the Pi.
+I use [OctoPrint](https://octoprint.org) with my Raspberry Pi as an efficient and easy way to manage print jobs. 
+See [here](octoprint.md) for tips on configuring OctoPrint on the Pi.
 
 ### Automatic Bed Leveling
 
@@ -83,58 +73,6 @@
   ![bed-mesh](bed-mesh.png)
 9. Add `G28 G29` to your slicer's g-code preamble. The `G28` (home) command is probably already present, in which case
   you just tack on `G29` (level bed).
-<<<<<<< HEAD
-* Extrusion stepper calibration:  I kept running into under-extrusion issues. It took a while to realize that new 
-  firmware was configured with a lower extrusion rate than the stock Ender 3 firmware. The process for calibrating the
-  extrusion rate (or e-steps) is as follows:
-  1. Use the menu options to manually extrude 10cm (100mm) of filament. Here, 100mm is `expected mm`.
-  2. Measure how many mm of filament is actually extruded, and call this `actual mm`. If `actual mm` equals 
-     `expected mm` exactly, then there is no need to calibrate the e-steps. If `actual mm` does not equal `expected mm`, 
-     then proceed.
-  3. View the extruder's current `steps/mm` value. This is the number of steps that the printer expects it takes to 
-     extrude 1mm of filament. Multiply `steps/mm * expected mm` to obtain `steps taken`, the number of steps the 
-     extruder actually took to extrude `actual mm`. 
-  4. Calculate `steps taken / actual mm` to obtain the calibrated steps/mm value. Enter this into the settings. For
-     example:
-       1. Under-extrusion:  (81 steps/mm * 100mm expected) / (93mm actual) = 87.097 steps/mm calibrated
-       2. Over-extrusion:  (81 steps/mm * 100mm expected) / (117mm actual) = 69.231 steps/mm calibrated
-  5. Python function to obtain the calibrated steps/mm:
-     ```python
-     def calibrate(
-         expected_mm: float, 
-         actual_mm: float, 
-         steps_per_mm: float
-     ) -> float: 
-         return (steps_per_mm * expected_mm) / actual_mm
-     ```
-* Bed update with direct-drive extrusion:  In the end, the automatic bed leveling update did not work very well. Some 
-  prints did okay, but others had issues when printing over the entire print bed. I ended up reverting back to the stock 
-  Ender 3 firmware as follows:
-  1. Visit the Creality Cloud [firmware site](https://www.crealitycloud.com/downloads/firmware/ender-series/ender-3)
-  2. Download `Ender-3Marlin2.0.6HW4.2.2 GD Version firmware`, as my Ender 3 has the 4.2.2 mainboard with the GD chip.
-  3. After flashing the firmware, the default language is Chinese. The language menu is second from bottom in the main
-     interface.
-  4. Recalibrate the extrusion stepper motor (see above).
-  I updated to [a glass bed](https://www.amazon.com/Creality-Ender-Glass-Upgraded-235x235x4mm/dp/B07RD6D2ZQ/), which is
-  very flat, and also to [a direct-drive](https://www.amazon.com/dp/B09KG8MMQ2) adapter for the extrusion motor. This
-  has been working well. 
-* 3D printer web interface:  I use [OctoPrint](https://octoprint.org) with my Raspberry Pi as an efficient and easy way
-to manage print jobs. See [here](octoprint.md) for tips on configuring OctoPrint on the Pi.
-* Tips for changing the bowden tube and nozzle, particularly when the extruder stepper motor is skipping, the extruder 
-  gear is slipping on the filament, or the printer is under-extruding.
-  1. Remove the nozzle:  The flat end should be clean without any filament sitting on top, which might indicate that the 
-     bowden tube isn't tightly seated against the nozzle entry within the hot end.
-  2. Replace the bowden tube.
-     1. Replace the tube couplings in the extruder and hot end to ensure they will properly grab the new tube. 
-     2. Tighten the nozzle.
-     3. Loosen the nozzle 3/4 a turn.
-     4. Insert the bowden tube firmly and fully into the hot end coupling.
-     5. Heat the hot end.
-     6. Tighten the nozzle, which seats the bowden tube firmly against the nozzle.
-     7. Trim the tube to length for the extruder so that it can easily reach all print positions.
-     8. Insert the bowden tube firmly and fully into the extruder coupling.
-     9. Level the bed if needed.
-=======
 
 ### Extruder-Step Calibration
 
@@ -162,6 +100,20 @@
    ) -> float: 
        return (steps_per_mm * expected_mm) / actual_mm
    ```
+   
+### Bed Update with Direct-drive Extrusion 
+In the end, the automatic bed leveling update did not work very well. Some prints did okay, but others had issues when 
+printing over the entire print bed. I ended up reverting back to the stock Ender 3 firmware as follows:
+
+1. Visit the Creality Cloud [firmware site](https://www.crealitycloud.com/downloads/firmware/ender-series/ender-3)
+2. Download `Ender-3Marlin2.0.6HW4.2.2 GD Version firmware`, as my Ender 3 has the 4.2.2 mainboard with the GD chip.
+3. After flashing the firmware, the default language is Chinese. The language menu is second from bottom in the main
+   interface.
+4. Recalibrate the extrusion stepper motor (see above).
+
+I updated to [a glass bed](https://www.amazon.com/Creality-Ender-Glass-Upgraded-235x235x4mm/dp/B07RD6D2ZQ/), which is
+very flat, and also to [a direct-drive](https://www.amazon.com/dp/B09KG8MMQ2) adapter for the extrusion motor. This
+has been working well.
 
 ### Changing the Bowden Tube and Nozzle
 
@@ -206,7 +158,6 @@
 axis, which is not ideal when the axes are changing direction quickly. In the latter design, the motors have fixed 
 positions, so the motor mass is not attached to a moving axis. The control is more complicated, but this makes it 
 interesting, which is also an advantage! The software is [here](https://github.com/MatthewGerber/h-gantry).
->>>>>>> 95d810a1
 
 # Robotic Arm
 
